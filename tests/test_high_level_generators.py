import os
import tempfile
import unittest
from os.path import expanduser

import torch
from numpy.testing import assert_almost_equal
from torchvision.datasets import CIFAR10, MNIST
from torchvision.datasets.utils import download_url, extract_archive
from torchvision.transforms import ToTensor

from avalanche.benchmarks import (
    dataset_benchmark,
    filelist_benchmark,
    tensors_benchmark,
    paths_benchmark,
    data_incremental_benchmark,
    benchmark_with_validation_stream,
)
from avalanche.benchmarks.datasets import default_dataset_location
from avalanche.benchmarks.generators.benchmark_generators import (
    class_balanced_split_strategy,
)
from avalanche.benchmarks.scenarios.generic_benchmark_creation import (
    create_lazy_generic_benchmark,
    LazyStreamDefinition,
)
from avalanche.benchmarks.utils import (
<<<<<<< HEAD
    AvalancheClassificationDataset,
    AvalancheTensorClassificationDataset
=======
    AvalancheDataset,
    AvalancheTensorDataset
>>>>>>> 73210af7
)
from tests.test_avalanche_classification_dataset import get_mbatch
from tests.unit_tests_utils import common_setups, get_fast_benchmark


class HighLevelGeneratorTests(unittest.TestCase):
    def setUp(self):
        common_setups()

    def test_dataset_benchmark(self):
        train_MNIST = MNIST(
            root=default_dataset_location("mnist"), train=True, download=True
        )
        test_MNIST = MNIST(
            root=default_dataset_location("mnist"), train=False, download=True
        )

        train_cifar10 = CIFAR10(
            root=default_dataset_location("cifar10"), train=True, download=True
        )
        test_cifar10 = CIFAR10(
            root=default_dataset_location("cifar10"), train=False, download=True
        )

        generic_benchmark = dataset_benchmark(
            [train_MNIST, train_cifar10], [test_MNIST, test_cifar10]
        )

    def test_dataset_benchmark_avalanche_dataset(self):
        train_MNIST = AvalancheClassificationDataset(
            MNIST(
                root=default_dataset_location("mnist"),
                train=True,
                download=True,
            ),
            task_labels=0,
        )

        test_MNIST = AvalancheClassificationDataset(
            MNIST(
                root=default_dataset_location("mnist"),
                train=False,
                download=True,
            ),
            task_labels=0,
        )

        train_cifar10 = AvalancheClassificationDataset(
            CIFAR10(
                root=default_dataset_location("cifar10"),
                train=True,
                download=True,
            ),
            task_labels=1,
        )

        test_cifar10 = AvalancheClassificationDataset(
            CIFAR10(
                root=default_dataset_location("cifar10"),
                train=False,
                download=True,
            ),
            task_labels=1,
        )

        generic_benchmark = dataset_benchmark(
            [train_MNIST, train_cifar10], [test_MNIST, test_cifar10]
        )

        self.assertEqual(0, generic_benchmark.train_stream[0].task_label)
        self.assertEqual(1, generic_benchmark.train_stream[1].task_label)
        self.assertEqual(0, generic_benchmark.test_stream[0].task_label)
        self.assertEqual(1, generic_benchmark.test_stream[1].task_label)

    def test_filelist_benchmark(self):
        download_url(
            "https://storage.googleapis.com/mledu-datasets/"
            "cats_and_dogs_filtered.zip",
            expanduser("~") + "/.avalanche/data",
            "cats_and_dogs_filtered.zip",
        )
        archive_name = os.path.join(
            expanduser("~") + "/.avalanche/data", "cats_and_dogs_filtered.zip"
        )
        extract_archive(
            archive_name, to_path=expanduser("~") + "/.avalanche/data/"
        )

        dirpath = (
                expanduser("~") + "/.avalanche/data/cats_and_dogs_filtered/train"
        )

<<<<<<< HEAD
        for filelist, dir, label in zip(
                ["train_filelist_00.txt", "train_filelist_01.txt"],
                ["cats", "dogs"],
                [0, 1],
        ):
            # First, obtain the list of files
            filenames_list = os.listdir(os.path.join(dirpath, dir))
            with open(filelist, "w") as wf:
                for name in filenames_list:
                    wf.write("{} {}\n".format(os.path.join(dir, name), label))

        generic_benchmark = filelist_benchmark(
            dirpath,
            ["train_filelist_00.txt", "train_filelist_01.txt"],
            ["train_filelist_00.txt"],
            task_labels=[0, 0],
            complete_test_set_only=True,
            train_transform=ToTensor(),
            eval_transform=ToTensor(),
        )
=======
        with tempfile.TemporaryDirectory() as tmpdirname:
            list_paths = []
            for filelist, rel_dir, label in zip(
                ["train_filelist_00.txt", "train_filelist_01.txt"],
                ["cats", "dogs"],
                [0, 1],
            ):
                # First, obtain the list of files
                filenames_list = os.listdir(os.path.join(dirpath, rel_dir))
                filelist_path = os.path.join(tmpdirname, filelist)
                list_paths.append(filelist_path)
                with open(filelist_path, "w") as wf:
                    for name in filenames_list:
                        wf.write("{} {}\n".format(
                            os.path.join(rel_dir, name), label))

            generic_benchmark = filelist_benchmark(
                dirpath,
                list_paths,
                [list_paths[0]],
                task_labels=[0, 0],
                complete_test_set_only=True,
                train_transform=ToTensor(),
                eval_transform=ToTensor(),
            )
>>>>>>> 73210af7

        self.assertEqual(2, len(generic_benchmark.train_stream))
        self.assertEqual(1, len(generic_benchmark.test_stream))

    def test_paths_benchmark(self):
        download_url(
            "https://storage.googleapis.com/mledu-datasets/"
            "cats_and_dogs_filtered.zip",
            expanduser("~") + "/.avalanche/data",
            "cats_and_dogs_filtered.zip",
        )
        archive_name = os.path.join(
            expanduser("~") + "/.avalanche/data", "cats_and_dogs_filtered.zip"
        )
        extract_archive(
            archive_name, to_path=expanduser("~") + "/.avalanche/data/"
        )

        dirpath = (
                expanduser("~") + "/.avalanche/data/cats_and_dogs_filtered/train"
        )

        train_experiences = []
        for rel_dir, label in zip(["cats", "dogs"], [0, 1]):
            filenames_list = os.listdir(os.path.join(dirpath, rel_dir))

            experience_paths = []
            for name in filenames_list:
                instance_tuple = (os.path.join(dirpath, rel_dir, name), label)
                experience_paths.append(instance_tuple)
            train_experiences.append(experience_paths)

        generic_benchmark = paths_benchmark(
            train_experiences,
            [train_experiences[0]],  # Single test set
            task_labels=[0, 0],
            complete_test_set_only=True,
            train_transform=ToTensor(),
            eval_transform=ToTensor(),
        )

        self.assertEqual(2, len(generic_benchmark.train_stream))
        self.assertEqual(1, len(generic_benchmark.test_stream))

    def test_tensors_benchmark(self):
        pattern_shape = (3, 32, 32)

        # Definition of training experiences
        # Experience 1
        experience_1_x = torch.zeros(100, *pattern_shape)
        experience_1_y = torch.zeros(100, dtype=torch.long)

        # Experience 2
        experience_2_x = torch.zeros(80, *pattern_shape)
        experience_2_y = torch.ones(80, dtype=torch.long)

        # Test experience
        test_x = torch.zeros(50, *pattern_shape)
        test_y = torch.zeros(50, dtype=torch.long)

        generic_benchmark = tensors_benchmark(
            train_tensors=[
                (experience_1_x, experience_1_y),
                (experience_2_x, experience_2_y),
            ],
            test_tensors=[(test_x, test_y)],
            task_labels=[0, 0],  # Task label of each train exp
            complete_test_set_only=True,
        )

        self.assertEqual(2, len(generic_benchmark.train_stream))
        self.assertEqual(1, len(generic_benchmark.test_stream))

    def test_data_incremental_benchmark(self):
        pattern_shape = (3, 32, 32)

        # Definition of training experiences
        # Experience 1
        experience_1_x = torch.zeros(100, *pattern_shape)
        experience_1_y = torch.zeros(100, dtype=torch.long)

        # Experience 2
        experience_2_x = torch.zeros(80, *pattern_shape)
        experience_2_y = torch.ones(80, dtype=torch.long)

        # Test experience
        test_x = torch.zeros(50, *pattern_shape)
        test_y = torch.zeros(50, dtype=torch.long)

        initial_benchmark_instance = tensors_benchmark(
            train_tensors=[
                (experience_1_x, experience_1_y),
                (experience_2_x, experience_2_y),
            ],
            test_tensors=[(test_x, test_y)],
            task_labels=[0, 0],  # Task label of each train exp
            complete_test_set_only=True,
        )

        data_incremental_instance = data_incremental_benchmark(
            initial_benchmark_instance, 12, shuffle=False, drop_last=False
        )

        self.assertEqual(16, len(data_incremental_instance.train_stream))
        self.assertEqual(1, len(data_incremental_instance.test_stream))
        self.assertTrue(data_incremental_instance.complete_test_set_only)

        tensor_idx = 0
        ref_tensor_x = experience_1_x
        ref_tensor_y = experience_1_y
        for exp in data_incremental_instance.train_stream:
            if exp.current_experience == 8:
                # Last mini-exp from 1st exp
                self.assertEqual(4, len(exp.dataset))
            elif exp.current_experience == 15:
                # Last mini-exp from 2nd exp
                self.assertEqual(8, len(exp.dataset))
            else:
                # Other mini-exp
                self.assertEqual(12, len(exp.dataset))

            if tensor_idx >= 100:
                ref_tensor_x = experience_2_x
                ref_tensor_y = experience_2_y
                tensor_idx = 0

            for x, y, *_ in exp.dataset:
                self.assertTrue(torch.equal(ref_tensor_x[tensor_idx], x))
                self.assertTrue(torch.equal(ref_tensor_y[tensor_idx], y))
                tensor_idx += 1

        exp = data_incremental_instance.test_stream[0]
        self.assertEqual(50, len(exp.dataset))

        tensor_idx = 0
        for x, y, *_ in exp.dataset:
            self.assertTrue(torch.equal(test_x[tensor_idx], x))
            self.assertTrue(torch.equal(test_y[tensor_idx], y))
            tensor_idx += 1

    def test_data_incremental_benchmark_from_lazy_benchmark(self):
        pattern_shape = (3, 32, 32)

        # Definition of training experiences
        # Experience 1
        experience_1_x = torch.zeros(100, *pattern_shape)
        experience_1_y = torch.zeros(100, dtype=torch.long)
        experience_1_dataset = AvalancheTensorClassificationDataset(
            experience_1_x, experience_1_y
        )

        # Experience 2
        experience_2_x = torch.zeros(80, *pattern_shape)
        experience_2_y = torch.ones(80, dtype=torch.long)
        experience_2_dataset = AvalancheTensorClassificationDataset(
            experience_2_x, experience_2_y
        )

        # Test experience
        test_x = torch.zeros(50, *pattern_shape)
        test_y = torch.zeros(50, dtype=torch.long)
        experience_test = AvalancheTensorClassificationDataset(test_x, test_y)

        def train_gen():
            # Lazy generator of the training stream
            for dataset in [experience_1_dataset, experience_2_dataset]:
                yield dataset

        def test_gen():
            # Lazy generator of the test stream
            for dataset in [experience_test]:
                yield dataset

        initial_benchmark_instance = create_lazy_generic_benchmark(
            train_generator=LazyStreamDefinition(train_gen(), 2, [0, 0]),
            test_generator=LazyStreamDefinition(test_gen(), 1, [0]),
            complete_test_set_only=True
        )

        data_incremental_instance = data_incremental_benchmark(
            initial_benchmark_instance, 12, shuffle=False, drop_last=False
        )

        self.assertEqual(16, len(data_incremental_instance.train_stream))
        self.assertEqual(1, len(data_incremental_instance.test_stream))
        self.assertTrue(data_incremental_instance.complete_test_set_only)

        tensor_idx = 0
        ref_tensor_x = experience_1_x
        ref_tensor_y = experience_1_y
        for exp in data_incremental_instance.train_stream:
            if exp.current_experience == 8:
                # Last mini-exp from 1st exp
                self.assertEqual(4, len(exp.dataset))
            elif exp.current_experience == 15:
                # Last mini-exp from 2nd exp
                self.assertEqual(8, len(exp.dataset))
            else:
                # Other mini-exp
                self.assertEqual(12, len(exp.dataset))

            if tensor_idx >= 100:
                ref_tensor_x = experience_2_x
                ref_tensor_y = experience_2_y
                tensor_idx = 0

            for x, y, *_ in exp.dataset:
                self.assertTrue(torch.equal(ref_tensor_x[tensor_idx], x))
                self.assertTrue(torch.equal(ref_tensor_y[tensor_idx], y))
                tensor_idx += 1

        exp = data_incremental_instance.test_stream[0]
        self.assertEqual(50, len(exp.dataset))

        tensor_idx = 0
        for x, y, *_ in exp.dataset:
            self.assertTrue(torch.equal(test_x[tensor_idx], x))
            self.assertTrue(torch.equal(test_y[tensor_idx], y))
            tensor_idx += 1

    def test_benchmark_with_validation_stream_fixed_size(self):
        pattern_shape = (3, 32, 32)

        # Definition of training experiences
        # Experience 1
        experience_1_x = torch.zeros(100, *pattern_shape)
        experience_1_y = torch.zeros(100, dtype=torch.long)

        # Experience 2
        experience_2_x = torch.zeros(80, *pattern_shape)
        experience_2_y = torch.ones(80, dtype=torch.long)

        # Test experience
        test_x = torch.zeros(50, *pattern_shape)
        test_y = torch.zeros(50, dtype=torch.long)

        initial_benchmark_instance = tensors_benchmark(
            train_tensors=[
                (experience_1_x, experience_1_y),
                (experience_2_x, experience_2_y),
            ],
            test_tensors=[(test_x, test_y)],
            task_labels=[0, 0],  # Task label of each train exp
            complete_test_set_only=True,
        )

        valid_benchmark = benchmark_with_validation_stream(
            initial_benchmark_instance, 20, shuffle=False
        )

        self.assertEqual(2, len(valid_benchmark.train_stream))
        self.assertEqual(2, len(valid_benchmark.valid_stream))
        self.assertEqual(1, len(valid_benchmark.test_stream))
        self.assertTrue(valid_benchmark.complete_test_set_only)

        self.assertEqual(80, len(valid_benchmark.train_stream[0].dataset))
        self.assertEqual(60, len(valid_benchmark.train_stream[1].dataset))
        self.assertEqual(20, len(valid_benchmark.valid_stream[0].dataset))
        self.assertEqual(20, len(valid_benchmark.valid_stream[1].dataset))

        vd = valid_benchmark.train_stream[0].dataset
        mb = get_mbatch(vd, len(vd))
        self.assertTrue(torch.equal(experience_1_x[:80], mb[0]))
        self.assertTrue(torch.equal(experience_1_y[:80], mb[1]))

        vd = valid_benchmark.train_stream[1].dataset
        mb = get_mbatch(vd, len(vd))
        self.assertTrue(torch.equal(experience_2_x[:60], mb[0]))
        self.assertTrue(torch.equal(experience_2_y[:60], mb[1]))

        vd = valid_benchmark.valid_stream[0].dataset
        mb = get_mbatch(vd, len(vd))
        self.assertTrue(torch.equal(experience_1_x[80:], mb[0]))
        self.assertTrue(torch.equal(experience_1_y[80:], mb[1]))

        vd = valid_benchmark.valid_stream[1].dataset
        mb = get_mbatch(vd, len(vd))
        self.assertTrue(torch.equal(experience_2_x[60:], mb[0]))
        self.assertTrue(torch.equal(experience_2_y[60:], mb[1]))

        vd = valid_benchmark.test_stream[0].dataset
        mb = get_mbatch(vd, len(vd))
        self.assertTrue(torch.equal(test_x, mb[0]))
        self.assertTrue(torch.equal(test_y, mb[1]))

    def test_benchmark_with_validation_stream_rel_size(self):
        pattern_shape = (3, 32, 32)

        # Definition of training experiences
        # Experience 1
        experience_1_x = torch.zeros(100, *pattern_shape)
        experience_1_y = torch.zeros(100, dtype=torch.long)

        # Experience 2
        experience_2_x = torch.zeros(80, *pattern_shape)
        experience_2_y = torch.ones(80, dtype=torch.long)

        # Test experience
        test_x = torch.zeros(50, *pattern_shape)
        test_y = torch.zeros(50, dtype=torch.long)

        initial_benchmark_instance = tensors_benchmark(
            train_tensors=[
                (experience_1_x, experience_1_y),
                (experience_2_x, experience_2_y),
            ],
            test_tensors=[(test_x, test_y)],
            task_labels=[0, 0],  # Task label of each train exp
            complete_test_set_only=True,
        )

        valid_benchmark = benchmark_with_validation_stream(
            initial_benchmark_instance, 0.2, shuffle=False
        )
        true_rel_1_valid = int(100 * 0.2)
        true_rel_1_train = 100 - true_rel_1_valid
        true_rel_2_valid = int(80 * 0.2)
        true_rel_2_train = 80 - true_rel_2_valid

        self.assertEqual(2, len(valid_benchmark.train_stream))
        self.assertEqual(2, len(valid_benchmark.valid_stream))
        self.assertEqual(1, len(valid_benchmark.test_stream))
        self.assertTrue(valid_benchmark.complete_test_set_only)

        ts = valid_benchmark.train_stream
        self.assertEqual(true_rel_1_train, len(ts[0].dataset))
        self.assertEqual(true_rel_2_train, len(ts[1].dataset))

        stm = valid_benchmark.valid_stream
        self.assertEqual(true_rel_1_valid, len(stm[0].dataset))
        self.assertEqual(true_rel_2_valid, len(stm[1].dataset))

        dd = valid_benchmark.train_stream[0].dataset
        mb = get_mbatch(dd, len(dd))
        self.assertTrue(torch.equal(experience_1_x[:true_rel_1_train], mb[0]))

        dd = valid_benchmark.train_stream[1].dataset
        mb = get_mbatch(dd, len(dd))
        self.assertTrue(torch.equal(experience_2_x[:true_rel_2_train], mb[0]))
        self.assertTrue(torch.equal(experience_2_y[:true_rel_2_train], mb[1]))

        dd = valid_benchmark.train_stream[0].dataset
        mb = get_mbatch(dd, len(dd))
        self.assertTrue(torch.equal(experience_1_x[:true_rel_1_train], mb[0]))
        self.assertTrue(torch.equal(experience_1_y[:true_rel_1_train], mb[1]))

        dd = valid_benchmark.valid_stream[1].dataset
        mb = get_mbatch(dd, len(dd))
        self.assertTrue(torch.equal(experience_2_x[true_rel_2_train:], mb[0]))
        self.assertTrue(torch.equal(experience_2_y[true_rel_2_train:], mb[1]))

        dd = valid_benchmark.valid_stream[0].dataset
        mb = get_mbatch(dd, len(dd))
        self.assertTrue(torch.equal(experience_1_y[true_rel_1_train:], mb[1]))

        dd = valid_benchmark.test_stream[0].dataset
        mb = get_mbatch(dd, len(dd))
        self.assertTrue(torch.equal(test_x, mb[0]))
        self.assertTrue(torch.equal(test_y, mb[1]))

    def test_lazy_benchmark_with_validation_stream_fixed_size(self):
        lazy_options = [None, True, False]
        for lazy_option in lazy_options:
            with self.subTest(lazy_option=lazy_option):
                pattern_shape = (3, 32, 32)

                # Definition of training experiences
                # Experience 1
                experience_1_x = torch.zeros(100, *pattern_shape)
                experience_1_y = torch.zeros(100, dtype=torch.long)
                experience_1_dataset = AvalancheTensorClassificationDataset(
                    experience_1_x, experience_1_y
                )

                # Experience 2
                experience_2_x = torch.zeros(80, *pattern_shape)
                experience_2_y = torch.ones(80, dtype=torch.long)
                experience_2_dataset = AvalancheTensorClassificationDataset(
                    experience_2_x, experience_2_y
                )

                # Test experience
                test_x = torch.zeros(50, *pattern_shape)
                test_y = torch.zeros(50, dtype=torch.long)
                experience_test = AvalancheTensorClassificationDataset(test_x, test_y)

                def train_gen():
                    # Lazy generator of the training stream
                    for dataset in [experience_1_dataset, experience_2_dataset]:
                        yield dataset

                def test_gen():
                    # Lazy generator of the test stream
                    for dataset in [experience_test]:
                        yield dataset

                initial_benchmark_instance = create_lazy_generic_benchmark(
                    train_generator=LazyStreamDefinition(
                        train_gen(), 2, [0, 0]
                    ),
                    test_generator=LazyStreamDefinition(test_gen(), 1, [0]),
                    complete_test_set_only=True
                )

                valid_benchmark = benchmark_with_validation_stream(
                    initial_benchmark_instance,
                    20,
                    shuffle=False,
                    lazy_splitting=lazy_option,
                )

                if lazy_option is None or lazy_option:
                    expect_laziness = True
                else:
                    expect_laziness = False

                self.assertEqual(
                    expect_laziness,
                    valid_benchmark.stream_definitions["train"].is_lazy,
                )

                self.assertEqual(2, len(valid_benchmark.train_stream))
                self.assertEqual(2, len(valid_benchmark.valid_stream))
                self.assertEqual(1, len(valid_benchmark.test_stream))
                self.assertTrue(valid_benchmark.complete_test_set_only)

                maybe_exp = valid_benchmark.stream_definitions[
                    "train"
                ].exps_data.get_experience_if_loaded(0)
                self.assertEqual(expect_laziness, maybe_exp is None)

                self.assertEqual(
                    80, len(valid_benchmark.train_stream[0].dataset)
                )

                maybe_exp = valid_benchmark.stream_definitions[
                    "train"
                ].exps_data.get_experience_if_loaded(1)
                self.assertEqual(expect_laziness, maybe_exp is None)

                self.assertEqual(
                    60, len(valid_benchmark.train_stream[1].dataset)
                )

                maybe_exp = valid_benchmark.stream_definitions[
                    "valid"
                ].exps_data.get_experience_if_loaded(0)
                self.assertEqual(expect_laziness, maybe_exp is None)

                self.assertEqual(
                    20, len(valid_benchmark.valid_stream[0].dataset)
                )

                maybe_exp = valid_benchmark.stream_definitions[
                    "valid"
                ].exps_data.get_experience_if_loaded(1)
                self.assertEqual(expect_laziness, maybe_exp is None)

                self.assertEqual(
                    20, len(valid_benchmark.valid_stream[1].dataset)
                )

                self.assertIsNotNone(
                    valid_benchmark.stream_definitions[
                        "train"
                    ].exps_data.get_experience_if_loaded(0)
                )
                self.assertIsNotNone(
                    valid_benchmark.stream_definitions[
                        "valid"
                    ].exps_data.get_experience_if_loaded(0)
                )
                self.assertIsNotNone(
                    valid_benchmark.stream_definitions[
                        "train"
                    ].exps_data.get_experience_if_loaded(1)
                )
                self.assertIsNotNone(
                    valid_benchmark.stream_definitions[
                        "valid"
                    ].exps_data.get_experience_if_loaded(1)
                )

                dd = valid_benchmark.train_stream[0].dataset
                mb = get_mbatch(dd, len(dd))
                self.assertTrue(
                    torch.equal(
                        experience_1_x[:80],
                        mb[0],
                    )
                )

                dd = valid_benchmark.train_stream[1].dataset
                mb = get_mbatch(dd, len(dd))
                self.assertTrue(
                    torch.equal(
                        experience_2_x[:60],
                        mb[0],
                    )
                )

                dd = valid_benchmark.train_stream[0].dataset
                mb = get_mbatch(dd, len(dd))
                self.assertTrue(
                    torch.equal(
                        experience_1_y[:80],
                        mb[1],
                    )
                )

                dd = valid_benchmark.train_stream[1].dataset
                mb = get_mbatch(dd, len(dd))
                self.assertTrue(
                    torch.equal(
                        experience_2_y[:60],
                        mb[1],
                    )
                )

                dd = valid_benchmark.valid_stream[0].dataset
                mb = get_mbatch(dd, len(dd))
                self.assertTrue(torch.equal(experience_1_x[80:], mb[0]))

                dd = valid_benchmark.valid_stream[1].dataset
                mb = get_mbatch(dd, len(dd))
                self.assertTrue(torch.equal(experience_2_x[60:], mb[0]))

                dd = valid_benchmark.valid_stream[0].dataset
                mb = get_mbatch(dd, len(dd))
                self.assertTrue(torch.equal(experience_1_y[80:], mb[1]))

                dd = valid_benchmark.valid_stream[1].dataset
                mb = get_mbatch(dd, len(dd))
                self.assertTrue(torch.equal(experience_2_y[60:], mb[1]))

                dd = valid_benchmark.test_stream[0].dataset
                mb = get_mbatch(dd, len(dd))
                self.assertTrue(torch.equal(test_x, mb[0]))
                self.assertTrue(torch.equal(test_y, mb[1]))


class DataSplitStrategiesTests(unittest.TestCase):
    def test_dataset_benchmark(self):
        benchmark = get_fast_benchmark(n_samples_per_class=1000)
        exp = benchmark.train_stream[0]
        num_classes = len(exp.classes_in_this_experience)

        train_d, valid_d = class_balanced_split_strategy(0.5, exp)
        assert abs(len(train_d) - len(valid_d)) <= num_classes
        for cid in exp.classes_in_this_experience:
            train_cnt = (torch.as_tensor(train_d.targets) == cid).sum()
            valid_cnt = (torch.as_tensor(valid_d.targets) == cid).sum()
            assert abs(train_cnt - valid_cnt) <= 1

        ratio = 0.123
        len_data = len(exp.dataset)
        train_d, valid_d = class_balanced_split_strategy(ratio, exp)
        assert_almost_equal(len(valid_d) / len_data, ratio, decimal=2)
        for cid in exp.classes_in_this_experience:
            data_cnt = (torch.as_tensor(exp.dataset.targets) == cid).sum()
            valid_cnt = (torch.as_tensor(valid_d.targets) == cid).sum()
            assert_almost_equal(valid_cnt / data_cnt, ratio, decimal=2)<|MERGE_RESOLUTION|>--- conflicted
+++ resolved
@@ -26,13 +26,8 @@
     LazyStreamDefinition,
 )
 from avalanche.benchmarks.utils import (
-<<<<<<< HEAD
     AvalancheClassificationDataset,
     AvalancheTensorClassificationDataset
-=======
-    AvalancheDataset,
-    AvalancheTensorDataset
->>>>>>> 73210af7
 )
 from tests.test_avalanche_classification_dataset import get_mbatch
 from tests.unit_tests_utils import common_setups, get_fast_benchmark
@@ -125,28 +120,6 @@
                 expanduser("~") + "/.avalanche/data/cats_and_dogs_filtered/train"
         )
 
-<<<<<<< HEAD
-        for filelist, dir, label in zip(
-                ["train_filelist_00.txt", "train_filelist_01.txt"],
-                ["cats", "dogs"],
-                [0, 1],
-        ):
-            # First, obtain the list of files
-            filenames_list = os.listdir(os.path.join(dirpath, dir))
-            with open(filelist, "w") as wf:
-                for name in filenames_list:
-                    wf.write("{} {}\n".format(os.path.join(dir, name), label))
-
-        generic_benchmark = filelist_benchmark(
-            dirpath,
-            ["train_filelist_00.txt", "train_filelist_01.txt"],
-            ["train_filelist_00.txt"],
-            task_labels=[0, 0],
-            complete_test_set_only=True,
-            train_transform=ToTensor(),
-            eval_transform=ToTensor(),
-        )
-=======
         with tempfile.TemporaryDirectory() as tmpdirname:
             list_paths = []
             for filelist, rel_dir, label in zip(
@@ -163,8 +136,8 @@
                         wf.write("{} {}\n".format(
                             os.path.join(rel_dir, name), label))
 
-            generic_benchmark = filelist_benchmark(
-                dirpath,
+        generic_benchmark = filelist_benchmark(
+            dirpath,
                 list_paths,
                 [list_paths[0]],
                 task_labels=[0, 0],
@@ -172,7 +145,6 @@
                 train_transform=ToTensor(),
                 eval_transform=ToTensor(),
             )
->>>>>>> 73210af7
 
         self.assertEqual(2, len(generic_benchmark.train_stream))
         self.assertEqual(1, len(generic_benchmark.test_stream))
