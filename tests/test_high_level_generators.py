--- conflicted
+++ resolved
@@ -73,23 +73,6 @@
             task_labels=0,
         )
 
-<<<<<<< HEAD
-        train_cifar10 = SimpleClassificationDataset(
-            CIFAR10(
-                root=default_dataset_location("cifar10"),
-                train=True,
-                download=True,
-            ),
-            task_labels=1,
-        )
-
-        test_cifar10 = SimpleClassificationDataset(
-            CIFAR10(
-                root=default_dataset_location("cifar10"),
-                train=False,
-                download=True,
-            ),
-=======
         train_cifar10 = AvalancheDataset(
             DummyImageDataset(n_classes=10),
             task_labels=1,
@@ -97,7 +80,6 @@
 
         test_cifar10 = AvalancheDataset(
             DummyImageDataset(n_classes=10),
->>>>>>> 16db34ed
             task_labels=1,
         )
 
