################################################################################
# Copyright (c) 2022 ContinualAI.                                              #
# Copyrights licensed under the MIT License.                                   #
# See the accompanying LICENSE file for terms.                                 #
#                                                                              #
# Date: 05-06-2022                                                             #
# Author: Jia Shi, Zhiqiu Lin                                                  #
# E-mail: jiashi@andrew.cmu.edu, zl279@cornell.edu                             #
# Website: https://clear-benchmark.github.io                                   #
################################################################################
'''Example: Training and evaluating on CLEAR benchmark (RGB images)
'''
import os
import sys
import json
from pathlib import Path

import numpy as np
import torch
import torchvision

from avalanche.evaluation.metrics import (
    forgetting_metrics,
    accuracy_metrics,
    loss_metrics,
    timing_metrics,
    cpu_usage_metrics,
    confusion_matrix_metrics,
    disk_usage_metrics,
)
from avalanche.logging import InteractiveLogger, TextLogger, TensorboardLogger
from avalanche.training.plugins import EvaluationPlugin
from avalanche.training.plugins.lr_scheduling import LRSchedulerPlugin
from avalanche.training.supervised import Naive
<<<<<<< HEAD
import sys
import torchvision
import torch.nn as nn
from torchvision import transforms
import torch
from avalanche.benchmarks.classic.clear import CLEAR
from avalanche.benchmarks.datasets.clear import clear10_data
from avalanche.benchmarks.datasets.clear import (
    _CLEARImage,
    _CLEARFeature,
    SEED_LIST,
    CLEAR_FEATURE_TYPES,
)
=======
from avalanche.benchmarks.classic.clear import CLEAR, CLEARMetric

# For CLEAR dataset setup
DATASET_NAME = "clear10"
NUM_CLASSES = {"clear10": 11}

# please refer to paper for discussion on streaming v.s. iid protocol
EVALUATION_PROTOCOL = "streaming"  # trainset = testset per timestamp
# EVALUATION_PROTOCOL = "iid"  # 7:3 trainset_size:testset_size

# For saving the datasets/models/results/log files
ROOT = Path("..")
DATA_ROOT = ROOT / DATASET_NAME
MODEL_ROOT = ROOT / "models"
DATA_ROOT.mkdir(parents=True, exist_ok=True)
MODEL_ROOT.mkdir(parents=True, exist_ok=True)

# Define hyperparameters/scheduler/augmentation
HPARAM = {
    "batch_size": 256,
    'num_epoch' : 100,
    "step_scheduler_decay": 30,
    "scheduler_step": 0.1,
    "start_lr": 0.01,
    "weight_decay": 1e-5,
    "momentum": 0.9,
}
>>>>>>> bd890585


def make_scheduler(optimizer, step_size, gamma=0.1):
    scheduler = torch.optim.lr_scheduler.StepLR(
        optimizer, step_size=step_size, gamma=gamma
    )
    return scheduler


model = torchvision.models.resnet18(pretrained=False)

normalize = torchvision.transforms.Normalize(
    mean=[0.485, 0.456, 0.406], std=[0.229, 0.224, 0.225]
)
train_transform = torchvision.transforms.Compose(
    [
        torchvision.transforms.Resize(224),
        torchvision.transforms.RandomCrop(224),
        torchvision.transforms.ToTensor(),
        normalize,
    ]
)
test_transform = torchvision.transforms.Compose(
    [
        torchvision.transforms.Resize(224),
        torchvision.transforms.CenterCrop(224),
        torchvision.transforms.ToTensor(),
        normalize,
    ]
)


# log to Tensorboard
tb_logger = TensorboardLogger(ROOT)

# log to text file
text_logger = TextLogger(open(ROOT / "log.txt", "w+"))

# print to stdout
interactive_logger = InteractiveLogger()

eval_plugin = EvaluationPlugin(
    accuracy_metrics(minibatch=True, epoch=True, experience=True, stream=True),
    loss_metrics(minibatch=True, epoch=True, experience=True, stream=True),
    timing_metrics(epoch=True, epoch_running=True),
    forgetting_metrics(experience=True, stream=True),
    cpu_usage_metrics(experience=True),
    confusion_matrix_metrics(
        num_classes=NUM_CLASSES[DATASET_NAME], save_image=False, stream=True
    ),
    disk_usage_metrics(
        minibatch=True, epoch=True, experience=True, stream=True
    ),
    loggers=[interactive_logger, text_logger, tb_logger],
)


if EVALUATION_PROTOCOL == "streaming":
    seed = None
else:
    seed = 0
    
scenario = CLEAR(
    evaluation_protocol=EVALUATION_PROTOCOL,
    feature_type=None,
    seed=seed,
    train_transform=train_transform,
    eval_transform=test_transform,
    dataset_root=DATA_ROOT,
)

device = torch.device("cuda:0" if torch.cuda.is_available() else "cpu")
model = model.to(device)

optimizer = torch.optim.SGD(
    model.parameters(),
    lr=HPARAM["start_lr"],
    weight_decay=HPARAM["weight_decay"],
    momentum=HPARAM["momentum"],
)
scheduler = make_scheduler(
    optimizer,
    HPARAM["step_scheduler_decay"],
    HPARAM["scheduler_step"],
)

plugin_list = [LRSchedulerPlugin(scheduler)]
cl_strategy = Naive(
    model,
    optimizer,
    torch.nn.CrossEntropyLoss(),
    train_mb_size=HPARAM["batch_size"],
    train_epochs=HPARAM["num_epoch"],
    eval_mb_size=HPARAM["batch_size"],
    evaluator=eval_plugin,
    device=device,
    plugins=plugin_list,
)

# TRAINING LOOP
print("Starting experiment...")
results = []
print("Current protocol : ", EVALUATION_PROTOCOL)
for index, experience in enumerate(scenario.train_stream):
    print("Start of experience: ", experience.current_experience)
    print("Current Classes: ", experience.classes_in_this_experience)
    res = cl_strategy.train(experience)
    torch.save(
        model.state_dict(),
        str(MODEL_ROOT / f"model{str(index).zfill(2)}.pth")
    )
    print("Training completed")
    print(
        "Computing accuracy on the whole test set with"
        f" {EVALUATION_PROTOCOL} evaluation protocol"
    )
    results.append(cl_strategy.eval(scenario.test_stream))
# generate accuracy matrix
num_timestamp = len(results)
accuracy_matrix = np.zeros((num_timestamp, num_timestamp))
for train_idx in range(num_timestamp):
    for test_idx in range(num_timestamp):
        accuracy_matrix[train_idx][test_idx] = results[train_idx][
            f"Top1_Acc_Stream/eval_phase/test_stream/Task00{test_idx}"]
print('Accuracy_matrix : ')
print(accuracy_matrix)
metric = CLEARMetric().get_metrics(accuracy_matrix)
print(metric)

metric_log = open(ROOT / "metric_log.txt", "w+")
metric_log.write(
    f"Protocol: {EVALUATION_PROTOCOL} "
    f"Seed: {seed} "
)
json.dump(accuracy_matrix.tolist(), metric_log, indent=6)
json.dump(metric, metric_log, indent=6)
metric_log.close()<|MERGE_RESOLUTION|>--- conflicted
+++ resolved
@@ -32,22 +32,8 @@
 from avalanche.training.plugins import EvaluationPlugin
 from avalanche.training.plugins.lr_scheduling import LRSchedulerPlugin
 from avalanche.training.supervised import Naive
-<<<<<<< HEAD
-import sys
-import torchvision
-import torch.nn as nn
-from torchvision import transforms
-import torch
-from avalanche.benchmarks.classic.clear import CLEAR
-from avalanche.benchmarks.datasets.clear import clear10_data
-from avalanche.benchmarks.datasets.clear import (
-    _CLEARImage,
-    _CLEARFeature,
-    SEED_LIST,
-    CLEAR_FEATURE_TYPES,
-)
-=======
 from avalanche.benchmarks.classic.clear import CLEAR, CLEARMetric
+
 
 # For CLEAR dataset setup
 DATASET_NAME = "clear10"
@@ -74,7 +60,6 @@
     "weight_decay": 1e-5,
     "momentum": 0.9,
 }
->>>>>>> bd890585
 
 
 def make_scheduler(optimizer, step_size, gamma=0.1):
