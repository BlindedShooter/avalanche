"""
The :py:mod:`models` module provides a set of (eventually pre-trained) models
that can be used for your continual learning experiments and applications.
These models are mostly `torchvision.models
<https://pytorch.org/vision/0.8/models.html#torchvision-models>`_ and `pytorchcv
<https://pypi.org/project/pytorchcv/>`_ but we plan to add more architectures in
the near future.
"""

from .simple_cnn import *
from .simple_mlp import *
from .mlp_tiny_imagenet import SimpleMLP_TinyImageNet
from .mobilenetv1 import MobilenetV1
from .dynamic_modules import *
from .utils import *
from .slda_resnet import SLDAResNetModel
from .icarl_resnet import *
from .ncm_classifier import NCMClassifier
from .base_model import BaseModel
from .helper_method import as_multitask
from .pnn import *
from .generator import *
<<<<<<< HEAD
from .expert_gate import ExpertGate
=======
from .lenet5 import LeNet5
from .slim_resnet18 import SlimResNet18, MTSlimResNet18
>>>>>>> 90e619a2
<|MERGE_RESOLUTION|>--- conflicted
+++ resolved
@@ -20,9 +20,6 @@
 from .helper_method import as_multitask
 from .pnn import *
 from .generator import *
-<<<<<<< HEAD
 from .expert_gate import ExpertGate
-=======
 from .lenet5 import LeNet5
-from .slim_resnet18 import SlimResNet18, MTSlimResNet18
->>>>>>> 90e619a2
+from .slim_resnet18 import SlimResNet18, MTSlimResNet18