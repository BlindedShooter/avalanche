--- conflicted
+++ resolved
@@ -411,7 +411,6 @@
         )
 
 
-<<<<<<< HEAD
 class AETraining(SupervisedTemplate):
 
     ae_evaluator = EvaluationPlugin(
@@ -475,10 +474,10 @@
         modified_mb_x = sigmoid(
             self.model.feature_module(self.mb_x).to(self.device))
         return self._criterion(modified_mb_x, self.mb_output)
-=======
+
+
 def get_default_vae_logger():
     return EvaluationPlugin(loggers=[InteractiveLogger()])
->>>>>>> 64fb5fef
 
 
 class VAETraining(SupervisedTemplate):
