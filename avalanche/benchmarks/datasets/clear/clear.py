################################################################################
# Copyright (c) 2021 ContinualAI.                                              #
# Copyrights licensed under the MIT License.                                   #
# See the accompanying LICENSE file for terms.                                 #
#                                                                              #
# Date: 05-17-2022                                                             #
# Author: Zhiqiu Lin, Jia Shi                                                  #
# E-mail: zl279@cornell.edu, jiashi@andrew.cmu.edu                             #
# Website: https://clear-benchmark.github.io                                   #
################################################################################

""" CLEAR Pytorch Dataset """

from pathlib import Path
from typing import Optional, Sequence, Tuple, Union, List
import json
import os

import torch
from torchvision.datasets.folder import default_loader

from avalanche.benchmarks.datasets import (
    DownloadableDataset,
    default_dataset_location,
)
from avalanche.benchmarks.utils import default_flist_reader
from avalanche.benchmarks.datasets.clear import clear_data

_CLEAR_DATA_SPLITS = {"clear10", "clear100", 
                      "clear10_neurips2021", "clear100_cvpr2022"}

CLEAR_FEATURE_TYPES = {
    "clear10": ["moco_b0"],
    "clear100": ["moco_b0"],
    "clear10_neurips2021": ["moco_b0", 
                            "moco_imagenet", "byol_imagenet", "imagenet"],
    "clear100_cvpr2022": ["moco_b0"],
}

SPLIT_OPTIONS = ["all", "train", "test"]

SEED_LIST = [0, 1, 2, 3, 4]  # Available seeds for train:test split


def _load_json(json_location):
    with open(json_location, "r") as f:
        obj = json.load(f)
    return obj


class CLEARDataset(DownloadableDataset):
    """CLEAR Base Dataset for downloading / loading metadata"""

    def __init__(
        self,
        root: Optional[Union[str, Path]] = None,
        *,
        data_name: str = "clear10",
        download: bool = True,
        verbose: bool = False,
    ):
        """
        Creates an instance of the CLEAR dataset.
        This base class simply download and unzip the CLEAR dataset.

        This serves as a base class for _CLEARImage/_CLEARFeature dataset.

        :param root: The directory where the dataset can be found or downloaded.
            Defaults to None, which means that the default location for
            str(data_name) will be used.
        :param data_name: Data module name with the google drive url and md5
        :param download: If True, the dataset will be downloaded if needed.
        """

        if root is None:
            root = default_dataset_location(data_name)

        assert data_name in _CLEAR_DATA_SPLITS
        self.data_name = data_name
        self.module = clear_data

        super(CLEARDataset, self).__init__(
            root, download=download, verbose=True
        )
        self._load_dataset()

    def _download_dataset(self) -> None:
        target_module = getattr(self.module, self.data_name)

        for name, base_url in target_module:
            if self.verbose:
                print("Downloading " + name + "...")
            url = os.path.join(base_url, name)
            filepath = self.root / name
            os.system(f"wget -P {str(self.root)} {url}")
            self._extract_archive(filepath, remove_archive=True)

    def _load_metadata(self) -> bool:
        if '_' in self.data_name:
            return self._load_metadata_old()
        else:
            return self._load_metadata_new()

    def _load_metadata_old(self) -> bool:
        """
            Load Metadata for clear10_neurips2021 and clear100_cvpr2022
        """
        train_folder_path = self.root / "training_folder"
        if not train_folder_path.exists():
            print(f"{train_folder_path} does not exist. ")
            return False

        self.bucket_indices = _load_json(
            train_folder_path / "bucket_indices.json"
        )

        class_names_file = self.root / "class_names.txt"
        self.class_names = class_names_file.read_text().split("\n")

        filelist_folder_path = train_folder_path / "filelists"

        filelist_name = f"all.txt"

        filelists = []
        for bucket_index in self.bucket_indices:
            f_path = filelist_folder_path / str(bucket_index) / filelist_name
            try:
                filelists.append(default_flist_reader(f_path))
            except Exception as e:
                print(f"Error reading {f_path}")
                return False

        self.samples = []
        for f_list in filelists:
            self.samples += f_list

        # Check whether all labeled images exist
        for img_path, _ in self.samples:
            path = self.root / img_path
            if not os.path.exists(path):
                print(f"{path} does not exist. Files not properly extracted?")
                return False
        return True

    def _load_metadata_new(self) -> bool:
        splits = ["train", "test"] if self.split == "all" else [self.split]
        for split in splits:
            train_folder_path = self.root / split
            if not train_folder_path.exists():
                print(f"{train_folder_path} does not exist. ")
                return False
        
            self.labeled_metadata = _load_json(
                train_folder_path / "labeled_metadata.json"
            )

            class_names_file = train_folder_path / "class_names.txt"
            self.class_names = class_names_file.read_text().split("\n")

            self.samples = []
            self._paths_and_targets = []
            for bucket, data in self.labeled_metadata.items():
                for class_idx, class_name in enumerate(self.class_names):
                    metadata_path = data[class_name]
                    metadata_path = train_folder_path / metadata_path
                    if not metadata_path.exists():
                        print(f"{metadata_path} does not exist. ")
                        return False
                    metadata = _load_json(metadata_path)
                    for v in metadata.values():
                        f_path = os.path.join(split, v["IMG_PATH"])
                        self.samples.append((f_path, class_idx))

            # Check whether all labeled images exist
            for img_path, _ in self.samples:
                path = self.root / img_path
                if not os.path.exists(path):
                    print(f"{path} does not exist.")
                    return False
            return True

    def _download_error_message(self) -> str:
        all_urls = [
            os.path.join(item[1], item[0])
            for item in getattr(self.module, self.data_name)
        ]

        base_msg = (
            f"[{self.data_name}] Direct download may no longer be supported!\n"
            "You should download data manually using the following links:\n"
        )

        for url in all_urls:
            base_msg += url
            base_msg += "\n"

        base_msg += "and place these files in " + str(self.root)

        return base_msg

    def __getitem__(self, index):
        img_path, target = self.samples[index]
        return str(self.root / img_path), target

    def __len__(self):
        return len(self.samples)


class _CLEARImage(CLEARDataset):
    """CLEAR Image Dataset (base class for CLEARImage)"""

    def __init__(
        self,
        root: Optional[Union[str, Path]] = None,
        *,
        data_name: str = "clear10",
        download: bool = True,
        verbose: bool = True,
        split: str = "all",
        seed: Optional[int] = None,
        transform=None,
        target_transform=None,
        loader=default_loader,
    ):
        """
        Creates an instance of the CLEAR dataset.
        This image dataset will contain samples from all buckets of CLEAR,
        so it is not intended for CL purposes. It simply download and
        unzip the CLEAR dataset.

        Paths and targets for each bucket for benchmark creation will be
        loaded in self._paths_and_targets ;
        can use self.get_paths_and_targets() with root appended to each path


        :param root: The directory where the dataset can be found or downloaded.
            Defaults to None, which means that the default location for
            str(data_name) will be used.
        :param data_name: Data module name with the google drive url and md5
        :param download: If True, the dataset will be downloaded if needed.
        :param split: Choose from ['all', 'train', 'test'].
            If 'all', then return all data from all buckets.
            If 'train'/'test', then only return train/test data.
        :param seed: The random seed used for splitting the train:test into 7:3
            If split=='all', then seed must be None (since no split is done)
            otherwise, choose from [0, 1, 2, 3, 4]
        :param transform: The transformations to apply to the X values.
        :param target_transform: The transformations to apply to the Y values.
        :param loader: The image loader to use.
        """
        self.split = split
        assert self.split in SPLIT_OPTIONS, "Invalid split option"
        if self.split == "all":
            assert seed is None, "Specify a seed if not splitting train:test"
        else:
            assert seed in SEED_LIST
        self.seed = seed
        self.transform = transform
        self.target_transform = target_transform
        self.loader = loader
        self._paths_and_targets: List[List[Tuple[str, int]]] = []

        self.class_names: List[str] = []
        """
        After _load_metadata(), the class names will be loaded in order
        aligned with target index.
        """

        super(_CLEARImage, self).__init__(
            root, data_name=data_name, download=download, verbose=True
        )

    def _load_metadata(self) -> bool:
        if '_' in self.data_name:
            return self._load_metadata_old()
        else:
            return self._load_metadata_new()

    def _load_metadata_old(self) -> bool:
        if not super(_CLEARImage, self)._load_metadata_old():
            print("CLEAR has not yet been downloaded")
            return False

        train_folder_path = self.root / "training_folder"

        if self.split == "all":
            filelist_folder_path = train_folder_path / "filelists"
        else:
            filelist_folder_path = (
                train_folder_path / "testset_ratio_0.3" / f"split_{self.seed}"
            )

        filelist_name = f"{self.split}.txt"

        self._paths_and_targets = []
        for bucket_index in self.bucket_indices:
            f_path = filelist_folder_path / str(bucket_index) / filelist_name
            try:
                self._paths_and_targets.append(default_flist_reader(f_path))
            except Exception as e:
                print(f"Error reading {f_path}")
                return False

        self.paths = []
        self.targets = []

        for path_and_target_list in self._paths_and_targets:
            for img_path, target in path_and_target_list:
                self.paths.append(img_path)
                self.targets.append(target)

        return True

<<<<<<< HEAD
    def get_paths_and_targets(self, root_appended=True) -> \
            Sequence[Sequence[Tuple[Union[str, Path], int]]]:
=======
    def _load_metadata_new(self) -> bool:
        if not super(_CLEARImage, self)._load_metadata_new():
            print("CLEAR has not yet been downloaded")
            return False
        
        self.paths = []
        self.targets = []
        self._paths_and_targets = []
        splits = ["test", "train"] if self.split == "all" else [self.split]
        for split in splits:
            train_folder_path = self.root / split
            if not train_folder_path.exists():
                print(f"{train_folder_path} does not exist. ")
                return False
        
            self.labeled_metadata = _load_json(
                train_folder_path / "labeled_metadata.json"
            )

            samples = []
            for bucket, data in self.labeled_metadata.items():
                for class_idx, class_name in enumerate(self.class_names):
                    metadata_path = data[class_name]
                    metadata_path = train_folder_path / metadata_path
                    if not metadata_path.exists():
                        print(f"{metadata_path} does not exist. ")
                        return False
                    metadata = _load_json(metadata_path)
                    for v in metadata.values():
                        f_path = os.path.join(split, v["IMG_PATH"])
                        samples.append((f_path, class_idx))
                if self.split == "all" and split == "train":
                    _samples = self._paths_and_targets[int(bucket)]
                    _samples += samples
                    self._paths_and_targets[int(bucket)] = _samples
                else:
                    self._paths_and_targets.append(samples)
        for path_and_target_list in self._paths_and_targets:
            for img_path, target in path_and_target_list:
                self.paths.append(self.root / img_path)
                self.targets.append(target)
        return True

    def get_paths_and_targets(self, root_appended=True):
>>>>>>> 55f8309b
        """Return self._paths_and_targets with root appended or not"""
        if not root_appended:
            return self._paths_and_targets
        else:
            paths_and_targets: List[List[Tuple[Path, int]]] = []
            for path_and_target_list in self._paths_and_targets:
                paths_and_targets.append([])
                for img_path, target in path_and_target_list:
                    paths_and_targets[-1].append((self.root / img_path, target))
            return paths_and_targets

    def __getitem__(self, index):
        img_path = self.paths[index]
        target = self.targets[index]

        img = self.loader(str(self.root / img_path))

        if self.transform is not None:
            img = self.transform(img)
        if self.target_transform is not None:
            target = self.target_transform(target)

        return img, target

    def __len__(self):
        return len(self.targets)


class _CLEARFeature(CLEARDataset):
    """CLEAR Feature Dataset (base class for CLEARFeature)"""

    def __init__(
        self,
        root: Optional[Union[str, Path]] = None,
        *,
        data_name: str = "clear10",
        download: bool = True,
        verbose: bool = True,
        split: str = "all",
        seed: Optional[int] = None,
        feature_type: str = "moco_b0",
        target_transform=None,
    ):
        """
        Creates an instance of the CLEAR dataset.
        This image dataset will contain samples from all buckets of CLEAR,
        so it is not intended for CL purposes. It simply download and
        unzip the CLEAR dataset.

        Tensors and targets for benchmark creation will be
        loaded in self.tensors_and_targets

        :param root: The directory where the dataset can be found or downloaded.
            Defaults to None, which means that the default location for
            str(data_name) will be used.
        :param data_name: Data module name with the google drive url and md5
        :param download: If True, the dataset will be downloaded if needed.
        :param split: Choose from ['all', 'train', 'test'].
            If 'all', then return all data from all buckets.
            If 'train'/'test', then only return train/test data.
        :param seed: The random seed used for splitting the train:test into 7:3
            If split=='all', then seed must be None (since no split is done)
            otherwise, choose from [0, 1, 2, 3, 4]
        :param feature_type: The type of features.
            For CLEAR10_NeurIPS2021, choose from [
                'moco_b0', # Moco V2 ResNet50 pretrained on bucket 0
                'moco_imagenet', # Moco V2 ResNet50 pretrained on Imagenet
                'byol_imagenet', # BYOL ResNet50 pretrained on Imagenet
                'imagenet', # ResNet50 pretrained on Imagenet
            ]
            For other datasets: 'moco_b0' only
        :param target_transform: The transformations to apply to the Y values.
        """
        self.split = split
        assert self.split in ["all", "train", "test"], "Invalid split option"

        if self.split == "all":
            assert seed is None, "Specify a seed if not splitting train:test"
        else:
            assert seed in SEED_LIST
        self.seed = seed

        self.feature_type = feature_type
        assert feature_type in CLEAR_FEATURE_TYPES[data_name]
        self.target_transform = target_transform

        self.tensors_and_targets: List[Tuple[Sequence[torch.Tensor],
                                             Sequence[int]]] = []

        super(_CLEARFeature, self).__init__(
            root, data_name=data_name, download=download, verbose=True
        )

    def _load_metadata(self) -> bool:
        if '_' in self.data_name:
            return self._load_metadata_old()
        else:
            return self._load_metadata_new()

    def _load_metadata_old(self) -> bool:
        if not super(_CLEARFeature, self)._load_metadata_old():
            print("CLEAR has not yet been downloaded")
            return False

        train_folder_path = self.root / "training_folder"

        feature_folder_path = train_folder_path / "features" / self.feature_type

        if self.split in ["train", "test"]:
            split_folder_path = (
                train_folder_path / "testset_ratio_0.3" / f"split_{self.seed}"
            )

            split_name = f"{self.split}_indices.json"
        else:
            split_name = None

        self.tensors_and_targets = []
        for bucket_index in self.bucket_indices:
            f_path = feature_folder_path / str(bucket_index) / "all.pth"
            try:
                tensors, targets = torch.load(f_path)
                if split_name:
                    indices_json = (
                        split_folder_path / str(bucket_index) / split_name
                    )
                    chosen_indices = _load_json(indices_json)
                    tensors = [tensors[i] for i in chosen_indices]
                    targets = [targets[i] for i in chosen_indices]
                self.tensors_and_targets.append((tensors, targets))
            except Exception as e:
                print(f"Error loading {f_path}")
                return False

        self.tensors = []
        self.targets = []
        for tensors, targets in self.tensors_and_targets:
            for tensor, target in zip(tensors, targets):
                self.tensors.append(tensor)
                self.targets.append(target)

        return True

    def _load_metadata_new(self) -> bool:
        if not super(_CLEARFeature, self)._load_metadata_new():
            print("CLEAR has not yet been downloaded")
            return False
        
        self.tensors_and_targets = []
        splits = ["test", "train"] if self.split == "all" else [self.split]
        for split in splits:
            folder_path = self.root / self.split
            feature_folder_path = folder_path / "features" / self.feature_type
            metadata = _load_json(feature_folder_path / "features.json")
            tensors = []
            targets = []
            for bucket, data in metadata.items():
                for class_idx, class_name in enumerate(self.class_names):
                    feature_path = data[class_name]
                    try:
                        features = torch.load(folder_path / feature_path)
                    except Exception as e:
                        print(f"Error loading {feature_path}")
                        return False
                    for _id, tensor in features.items():
                        tensors.append(tensor)
                        targets.append(class_idx)
                if self.split == "all" and split == "train":
                    _tensors, _targets = self.tensors_and_targets[int(bucket)]
                    _tensors += tensors
                    _targets += targets
                    self.tensors_and_targets[int(bucket)] = (_tensors, _targets)
                else:
                    self.tensors_and_targets.append((tensors, targets))

        self.tensors = []
        self.targets = []
        for tensors, targets in self.tensors_and_targets:
            for tensor, target in zip(tensors, targets):
                self.tensors.append(tensor)
                self.targets.append(target)

        return True

    def __getitem__(self, index):
        tensor = self.tensors[index]
        target = self.targets[index]

        if self.target_transform is not None:
            target = self.target_transform(target)

        return tensor, target

    def __len__(self):
        return len(self.targets)


if __name__ == "__main__":

    # this little example script can be used to visualize the first image
    # loaded from the dataset.
    from torch.utils.data.dataloader import DataLoader
    import matplotlib.pyplot as plt
    from torchvision import transforms
    import torch

    normalize = transforms.Normalize(
        mean=[0.485, 0.456, 0.406], std=[0.229, 0.224, 0.225]
    )
    transform = transforms.Compose(
        [
            transforms.Resize(224),
            transforms.CenterCrop(224),
            transforms.ToTensor(),
            normalize,
        ]
    )
    data_names = ["clear10_neurips2021", "clear100_cvpr2022", 
                  "clear10", "clear100"]
    for data_name in data_names:
        root = f"../avalanche_datasets/{data_name}"
        print(root)
        if not os.path.exists(root):
            Path(root).mkdir(parents=True)
        clear_dataset_all = _CLEARImage(
            root=root,
            data_name=data_name,
            download=True,
            split="all",
            seed=None,
            transform=transform,
        )
        clear_dataset_train = _CLEARImage(
            root=root,
            data_name=data_name,
            download=True,
            split="train",
            seed=0,
            transform=transform,
        )
        clear_dataset_test = _CLEARImage(
            root=root,
            data_name=data_name,
            download=True,
            split="test",
            seed=0,
            transform=transform,
        )
        print(f"{data_name} size (all): ", len(clear_dataset_all))
        print(f"{data_name} size (train): ", len(clear_dataset_train))
        print(f"{data_name} size (test): ", len(clear_dataset_test))

        clear_dataset_train_feature = _CLEARFeature(
            root=root,
            data_name=data_name,
            download=True,
            feature_type="moco_b0",
            split="train",
            seed=0,
        )
        print("clear10 size (train features): ", 
              len(clear_dataset_train_feature))
        if '_' in data_name:
            clear_dataset_all_feature = _CLEARFeature(
                root=root,
                data_name=data_name,
                download=True,
                feature_type="moco_b0",
                split="all",
                seed=None,
            )
            clear_dataset_test_feature = _CLEARFeature(
                root=root,
                data_name=data_name,
                download=True,
                feature_type="moco_b0",
                split="test",
                seed=0,
            )
            print(f"{data_name} size (test features): ", 
                  len(clear_dataset_test_feature))
            print(f"{data_name} size (all features): ", 
                  len(clear_dataset_all_feature))
        print("Classes are: ")
        for i, name in enumerate(clear_dataset_test.class_names):
            print(f"{i} : {name}")
        dataloader = DataLoader(clear_dataset_test_feature, batch_size=1)

        for batch_data in dataloader:
            x, y = batch_data
            print(x.size())
            print(len(y))
            break

__all__ = [
    "CLEARDataset",
    "_CLEARFeature",
    "_CLEARImage",
    "SEED_LIST",
    "CLEAR_FEATURE_TYPES",
    "_CLEAR_DATA_SPLITS",
]<|MERGE_RESOLUTION|>--- conflicted
+++ resolved
@@ -311,10 +311,6 @@
 
         return True
 
-<<<<<<< HEAD
-    def get_paths_and_targets(self, root_appended=True) -> \
-            Sequence[Sequence[Tuple[Union[str, Path], int]]]:
-=======
     def _load_metadata_new(self) -> bool:
         if not super(_CLEARImage, self)._load_metadata_new():
             print("CLEAR has not yet been downloaded")
@@ -359,7 +355,6 @@
         return True
 
     def get_paths_and_targets(self, root_appended=True):
->>>>>>> 55f8309b
         """Return self._paths_and_targets with root appended or not"""
         if not root_appended:
             return self._paths_and_targets
